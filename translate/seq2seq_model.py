# Copyright 2015 Google Inc. All Rights Reserved.
#
# Licensed under the Apache License, Version 2.0 (the "License");
# you may not use this file except in compliance with the License.
# You may obtain a copy of the License at
#
#     http://www.apache.org/licenses/LICENSE-2.0
#
# Unless required by applicable law or agreed to in writing, software
# distributed under the License is distributed on an "AS IS" BASIS,
# WITHOUT WARRANTIES OR CONDITIONS OF ANY KIND, either express or implied.
# See the License for the specific language governing permissions and
# limitations under the License.
# ==============================================================================

"""Sequence-to-sequence model with an attention mechanism."""

from __future__ import absolute_import
from __future__ import division
from __future__ import print_function

import random
import numpy as np
from six.moves import xrange  # pylint: disable=redefined-builtin
import tensorflow as tf

from translate import rnn_cell
from translate import seq2seq
from translate import utils

from tensorflow.python.ops import variable_scope


class Seq2SeqModel(object):
  """Sequence-to-sequence model with attention and for multiple buckets.

  This class implements a multi-layer recurrent neural network as encoder,
  and an attention-based decoder. This is the same as the model described in
  this paper: http://arxiv.org/abs/1412.7449 - please look there for details,
  or into the seq2seq library for complete model implementation.
  This class also allows to use GRU cells in addition to LSTM cells, and
  sampled softmax to handle large output vocabulary size. A single-layer
  version of this model, but with bi-directional encoder, was presented in
    http://arxiv.org/abs/1409.0473
  and sampled softmax is described in Section 3 of the following paper.
    http://arxiv.org/abs/1412.2007
  """

<<<<<<< HEAD
  def __init__(self, source_vocab_size, target_vocab_size, buckets, size,
               num_layers, max_gradient_norm, batch_size, learning_rate,
               learning_rate_decay_factor, use_lstm=True,
               num_samples=512, encoder_count=1, reuse=None, encoder_num=None,
               model_name=None, embedding=None, dropout_rate=0,
               global_step=None):
=======
  def __init__(self, src_ext, trg_ext, buckets, learning_rate, global_step, embeddings,
               src_vocab_size, trg_vocab_size, size, num_layers, max_gradient_norm, batch_size, use_lstm=True,
               num_samples=512, reuse=None, dropout_rate=0.0, **kwargs):
>>>>>>> 393203d9
    """Create the model.

    Args:
      src_vocab_size: size of the sources vocabularies.
      trg_vocab_size: size of the target vocabulary.
      buckets: a list of pairs (I, O), where I specifies maximum input length
        that will be processed in that bucket, and O specifies maximum output
        length. Training instances that have inputs longer than I or outputs
        longer than O will be pushed to the next bucket and padded accordingly.
        We assume that the list is sorted, e.g., [(2, 4), (8, 16)].
      size: number of units in each layer of the model.
      num_layers: number of layers in the model.
      max_gradient_norm: gradients will be clipped to maximally this norm.
      batch_size: the size of the batches used during training;
        the model construction is independent of batch_size, so it can be
        changed after initialization if this is convenient, e.g., for decoding.
      learning_rate: learning rate to start with.
      learning_rate_decay_factor: decay learning rate by this much when needed.
      use_lstm: if true, we use LSTM cells instead of GRU cells.
      num_samples: number of samples for sampled softmax.
    """
    self.buckets = buckets
    self.batch_size = batch_size
<<<<<<< HEAD
    self.model_name = model_name

    with variable_scope.variable_scope(model_name or
         variable_scope.get_variable_scope(), reuse=reuse):
      # if `model_name` is specified, those parameters are specific to the
      # model.
      #self.learning_rate = tf.Variable(float(learning_rate), trainable=False, name='learning_rate')
      # learning rate is shared accross models
      initializer = init_ops.constant_initializer(learning_rate, dtype=tf.float32)
      self.learning_rate = variable_scope.get_variable('learning_rate', (), initializer=initializer, trainable=False)

      with tf.device('/cpu:0'):  # cannot put ints on GPU
        # one for each model, couln't figure out how to share non-float variables
        self.global_step = tf.Variable(1, trainable=False, name='global_step') if global_step is None else global_step

    self.learning_rate_decay_op = self.learning_rate.assign(
        self.learning_rate * learning_rate_decay_factor)
    self.encoder_count = encoder_count

    self.feed_previous = tf.Variable(False, trainable=False,
                                     name='feed_previous')
=======
    self.encoder_count = len(src_ext)
    
    self.learning_rate = learning_rate
    self.global_step = global_step    
    
    trg_ext = trg_ext[0]   # FIXME: for now we assume we have only one decoder
    self.trg_vocab_size = trg_vocab_size[0]
    
    assert len(src_vocab_size) == self.encoder_count

    self.feed_previous = tf.Variable(False, trainable=False, name='feed_previous')
>>>>>>> 393203d9
    self.train_op = self.feed_previous.assign(False)
    self.decode_op = self.feed_previous.assign(True)

    # If we use sampled softmax, we need an output projection.
    output_projection = None
    softmax_loss_function = None
    # Sampled softmax only makes sense if we sample less than vocabulary size.
    if 0 < num_samples < self.trg_vocab_size:
      with tf.device("/cpu:0"):
        with variable_scope.variable_scope(variable_scope.get_variable_scope(), reuse=reuse):
          w = tf.get_variable("proj_w", [size, self.trg_vocab_size])
          w_t = tf.transpose(w)
          b = tf.get_variable("proj_b", [self.trg_vocab_size])
      output_projection = (w, b)

      def sampled_loss(inputs, labels):
        with tf.device("/cpu:0"):
          labels = tf.reshape(labels, [-1, 1])
          return tf.nn.sampled_softmax_loss(w_t, b, inputs, labels, num_samples, self.trg_vocab_size)
      softmax_loss_function = sampled_loss

    # Create the internal multi-layer cell for our RNN.
    single_cell = rnn_cell.GRUCell(size)
    if use_lstm:
      single_cell = rnn_cell.BasicLSTMCell(size)
    cell = single_cell

    if dropout_rate > 0:   # TODO: check that this works
      # It seems like this does RNN dropout (Zaremba et al., 2015), i.e., no
      # dropout on the recurrent connections (see models/rnn/ptb/ptb_word_lm.py)
      keep_prob = 1 - dropout_rate
      cell = rnn_cell.DropoutWrapper(cell, output_keep_prob=keep_prob)
    # TODO: how about dropout elsewhere (inputs and attention mechanism)?

    if num_layers > 1:
      cell = rnn_cell.MultiRNNCell([single_cell] * num_layers)

    self.encoder_inputs = []
    self.decoder_inputs = []
    self.target_weights = []

    self.encoder_names = list(src_ext)
    self.decoder_name = trg_ext
    self.embedding_size = size

    # last bucket is the largest one
    src_bucket_size, trg_bucket_size = buckets[-1]
    for encoder_name in self.encoder_names:
      encoder_inputs_ = []
      for i in xrange(src_bucket_size):
        encoder_inputs_.append(tf.placeholder(tf.int32, shape=[None], name="encoder_{}_{}".format(encoder_name, i)))

      self.encoder_inputs.append(encoder_inputs_)

    for i in xrange(trg_bucket_size + 1):
      self.decoder_inputs.append(tf.placeholder(tf.int32, shape=[None],
                                                name="decoder_{}_{}".format(self.decoder_name, i)))
      self.target_weights.append(tf.placeholder(tf.float32, shape=[None],
                                                name="weight_{}_{}".format(self.decoder_name, i)))

    # our targets are decoder inputs shifted by one
    targets = [self.decoder_inputs[i + 1] for i in xrange(len(self.decoder_inputs) - 1)]
    
    def seq2seq_function(encoder_inputs, decoder_inputs):
      return seq2seq.many2one_rnn_seq2seq(encoder_inputs, decoder_inputs, self.encoder_names, self.decoder_name,
                                          cell, src_vocab_size, self.trg_vocab_size, self.embedding_size, embeddings,
                                          output_projection=output_projection, feed_previous=self.feed_previous)

    # training outputs and losses
    self.outputs, self.losses = seq2seq.model_with_buckets(
      self.encoder_inputs, self.decoder_inputs, targets,
      self.target_weights, buckets, seq2seq_function,
      softmax_loss_function=softmax_loss_function, reuse=reuse)

    if output_projection is not None:
      self.decode_outputs = [
        [tf.matmul(output, output_projection[0]) + output_projection[1] for output in bucket_outputs]
        for bucket_outputs in self.outputs]
    else:
      self.decode_outputs = self.outputs

    # gradients and SGD update operation for training the model
    params = tf.trainable_variables()

    self.gradient_norms = []
    self.updates = []
    opt = tf.train.GradientDescentOptimizer(self.learning_rate)
    for bucket_loss in self.losses:
      gradients = tf.gradients(bucket_loss, params)
      clipped_gradients, norm = tf.clip_by_global_norm(gradients, max_gradient_norm)
      self.gradient_norms.append(norm)
      self.updates.append(opt.apply_gradients(zip(clipped_gradients, params), global_step=self.global_step))

  def step(self, session, encoder_inputs, decoder_inputs, target_weights,
           bucket_id, forward_only=False, decode=False):
    """Run a step of the model feeding the given inputs.

    Args:
      session: tensorflow session to use.
      encoder_inputs: list of lists of numpy int vectors to feed as input to
      each encoder.
      decoder_inputs: list of numpy int vectors to feed as decoder inputs.
      target_weights: list of numpy float vectors to feed as target weights.
      bucket_id: which bucket of the model to use.
      forward_only: disable backward step (no parameter update).
      decode: decoding mode. Feed its own output to the decoder
        (feed_previous set to True) and perform output projection if
        sampled softmax is on.

    Returns:
      A triple consisting of gradient norm (or None if we did not do backward),
      average perplexity, and the outputs.

    Raises:
      ValueError: if length of encoder_inputs, decoder_inputs, or
        target_weights disagrees with bucket size for the specified bucket_id.
    """
    # Check if the sizes match.
    encoder_size, decoder_size = self.buckets[bucket_id]
    if len(encoder_inputs[0]) != encoder_size:
      raise ValueError("Encoder length must be equal to the one in bucket,"
                       " %d != %d." % (len(encoder_inputs[0]), encoder_size))
    if len(decoder_inputs) != decoder_size:
      raise ValueError("Decoder length must be equal to the one in bucket,"
                       " %d != %d." % (len(decoder_inputs), decoder_size))
    if len(target_weights) != decoder_size:
      raise ValueError("Weights length must be equal to the one in bucket,"
                       " %d != %d." % (len(target_weights), decoder_size))

    # Input feed: encoder inputs, decoder inputs, target_weights, as provided.

    if decode:
      forward_only = True  # decode => forward_only
      session.run(self.decode_op)  # toggles feed_previous
      outputs_ = self.decode_outputs   # output projection
    else:
      session.run(self.train_op)
      outputs_ = self.outputs

    input_feed = {}

    for i in xrange(self.encoder_count):
      for l in xrange(encoder_size):
        input_feed[self.encoder_inputs[i][l].name] = encoder_inputs[i][l]

    for l in xrange(decoder_size):
      input_feed[self.decoder_inputs[l].name] = decoder_inputs[l]
      input_feed[self.target_weights[l].name] = target_weights[l]

    # Since our targets are decoder inputs shifted by one, we need one more.
    last_target = self.decoder_inputs[decoder_size].name
    input_feed[last_target] = np.zeros_like(input_feed.values()[0])

    # Output feed: depends on whether we do a backward step or not.
    if not forward_only:
      output_feed = [self.updates[bucket_id],  # Update Op that does SGD.
                     self.gradient_norms[bucket_id],  # Gradient norm.
                     self.losses[bucket_id]]  # Loss for this batch.
    else:
      # variable
      output_feed = [self.losses[bucket_id]]  # Loss for this batch.
      for l in xrange(decoder_size):  # Output logits.
        # output_feed.append(self.outputs[bucket_id][l])
        output_feed.append(outputs_[bucket_id][l])

    outputs = session.run(output_feed, input_feed)

    if not forward_only:
      return outputs[1], outputs[2], None  # Gradient norm, loss, no outputs.
    else:
      return None, outputs[0], outputs[1:]  # No gradient norm, loss, outputs.

  def get_batch(self, data, bucket_id, batch_size=None):
    """Get a random batch of data from the specified bucket, prepare for step.

    To feed data in step(..) it must be a list of batch-major vectors, while
    data here contains single length-major cases. So the main logic of this
    function is to re-index data cases to be in the proper format for feeding.

    Args:
      data: a tuple of size len(self.buckets) in which each element contains
        lists of tuples of input and output data that we use to create a batch.
      bucket_id: integer, which bucket to get the batch for.
      batch_size: if specified, use this batch size instead of the training
        batch size (useful for decoding).

    Returns:
      The triple (encoder_inputs, decoder_inputs, target_weights) for
      the constructed batch that has the proper format to call step(...) later.
    """
    encoder_size, decoder_size = self.buckets[bucket_id]
    decoder_inputs = []
    batch_size = batch_size or self.batch_size

    encoder_inputs = [[] for _ in range(self.encoder_count)]
    batch_encoder_inputs = [[] for _ in range(self.encoder_count)]

    # Get a random batch of encoder and decoder inputs from data,
    # pad them if needed, reverse encoder inputs and add GO to decoder.
    for _ in xrange(batch_size):
      # Get a random tuple of sentences in this bucket.
      sentences = random.choice(data[bucket_id])
      src_sentences = sentences[0:-1]
      trg_sentence = sentences[-1]

      # Encoder inputs are padded and then reversed.
      for i, src_sentence in enumerate(src_sentences):
          encoder_pad = [utils.PAD_ID] * (encoder_size - len(src_sentence))
          reversed_sentence = list(reversed(src_sentence + encoder_pad))
          encoder_inputs[i].append(reversed_sentence)

      # Decoder inputs get an extra "GO" symbol, and are padded then.
      decoder_pad_size = decoder_size - len(trg_sentence) - 1
      decoder_inputs.append([utils.GO_ID] + trg_sentence +
                            [utils.PAD_ID] * decoder_pad_size)

    # Now we create batch-major vectors from the data selected above.
    batch_decoder_inputs, batch_weights = [], []

    for i in range(self.encoder_count):
      for length_idx in xrange(encoder_size):
        batch_encoder_inputs[i].append(
          np.array([encoder_inputs[i][batch_idx][length_idx]
                    for batch_idx in xrange(batch_size)], dtype=np.int32))

    # Batch decoder inputs are re-indexed decoder_inputs, we create weights.
    for length_idx in xrange(decoder_size):
      batch_decoder_inputs.append(
          np.array([decoder_inputs[batch_idx][length_idx]
                    for batch_idx in xrange(batch_size)], dtype=np.int32))

      # Create target_weights to be 0 for targets that are padding.
      batch_weight = np.ones(batch_size, dtype=np.float32)
      for batch_idx in xrange(batch_size):
        # We set weight to 0 if the corresponding target is a PAD symbol.
        # The corresponding target is decoder_input shifted by 1 forward.
        if length_idx < decoder_size - 1:
          target = decoder_inputs[batch_idx][length_idx + 1]
        if length_idx == decoder_size - 1 or target == utils.PAD_ID:
          batch_weight[batch_idx] = 0.0
      batch_weights.append(batch_weight)

    return batch_encoder_inputs, batch_decoder_inputs, batch_weights


  def read_data(self, train_set, buckets, max_train_size=None):
    src_train_ids, trg_train_ids = train_set
    self.train_set = utils.read_dataset(src_train_ids, trg_train_ids, buckets, max_train_size)

    train_bucket_sizes = map(len, self.train_set)
    train_total_size = float(sum(train_bucket_sizes))

    # A bucket scale is a list of increasing numbers from 0 to 1 that we'll use
    # to select a bucket. Length of [scale[i], scale[i+1]] is proportional to
    # the size if i-th training bucket, as used later.
    self.train_bucket_scales = [sum(train_bucket_sizes[:i + 1]) / train_total_size
                                for i in xrange(len(train_bucket_sizes))]<|MERGE_RESOLUTION|>--- conflicted
+++ resolved
@@ -46,18 +46,9 @@
     http://arxiv.org/abs/1412.2007
   """
 
-<<<<<<< HEAD
-  def __init__(self, source_vocab_size, target_vocab_size, buckets, size,
-               num_layers, max_gradient_norm, batch_size, learning_rate,
-               learning_rate_decay_factor, use_lstm=True,
-               num_samples=512, encoder_count=1, reuse=None, encoder_num=None,
-               model_name=None, embedding=None, dropout_rate=0,
-               global_step=None):
-=======
   def __init__(self, src_ext, trg_ext, buckets, learning_rate, global_step, embeddings,
                src_vocab_size, trg_vocab_size, size, num_layers, max_gradient_norm, batch_size, use_lstm=True,
                num_samples=512, reuse=None, dropout_rate=0.0, **kwargs):
->>>>>>> 393203d9
     """Create the model.
 
     Args:
@@ -81,41 +72,17 @@
     """
     self.buckets = buckets
     self.batch_size = batch_size
-<<<<<<< HEAD
-    self.model_name = model_name
-
-    with variable_scope.variable_scope(model_name or
-         variable_scope.get_variable_scope(), reuse=reuse):
-      # if `model_name` is specified, those parameters are specific to the
-      # model.
-      #self.learning_rate = tf.Variable(float(learning_rate), trainable=False, name='learning_rate')
-      # learning rate is shared accross models
-      initializer = init_ops.constant_initializer(learning_rate, dtype=tf.float32)
-      self.learning_rate = variable_scope.get_variable('learning_rate', (), initializer=initializer, trainable=False)
-
-      with tf.device('/cpu:0'):  # cannot put ints on GPU
-        # one for each model, couln't figure out how to share non-float variables
-        self.global_step = tf.Variable(1, trainable=False, name='global_step') if global_step is None else global_step
-
-    self.learning_rate_decay_op = self.learning_rate.assign(
-        self.learning_rate * learning_rate_decay_factor)
-    self.encoder_count = encoder_count
-
-    self.feed_previous = tf.Variable(False, trainable=False,
-                                     name='feed_previous')
-=======
     self.encoder_count = len(src_ext)
-    
+
     self.learning_rate = learning_rate
-    self.global_step = global_step    
-    
+    self.global_step = global_step
+
     trg_ext = trg_ext[0]   # FIXME: for now we assume we have only one decoder
     self.trg_vocab_size = trg_vocab_size[0]
-    
+
     assert len(src_vocab_size) == self.encoder_count
 
     self.feed_previous = tf.Variable(False, trainable=False, name='feed_previous')
->>>>>>> 393203d9
     self.train_op = self.feed_previous.assign(False)
     self.decode_op = self.feed_previous.assign(True)
 
@@ -178,7 +145,7 @@
 
     # our targets are decoder inputs shifted by one
     targets = [self.decoder_inputs[i + 1] for i in xrange(len(self.decoder_inputs) - 1)]
-    
+
     def seq2seq_function(encoder_inputs, decoder_inputs):
       return seq2seq.many2one_rnn_seq2seq(encoder_inputs, decoder_inputs, self.encoder_names, self.decoder_name,
                                           cell, src_vocab_size, self.trg_vocab_size, self.embedding_size, embeddings,
