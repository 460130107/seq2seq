# Copyright 2015 Google Inc. All Rights Reserved.
#
# Licensed under the Apache License, Version 2.0 (the "License");
# you may not use this file except in compliance with the License.
# You may obtain a copy of the License at
#
#     http://www.apache.org/licenses/LICENSE-2.0
#
# Unless required by applicable law or agreed to in writing, software
# distributed under the License is distributed on an "AS IS" BASIS,
# WITHOUT WARRANTIES OR CONDITIONS OF ANY KIND, either express or implied.
# See the License for the specific language governing permissions and
# limitations under the License.
# ==============================================================================

"""Sequence-to-sequence model with an attention mechanism."""

from __future__ import absolute_import
from __future__ import division
from __future__ import print_function

import random
import numpy as np
from six.moves import xrange  # pylint: disable=redefined-builtin
import tensorflow as tf

from tensorflow.python.ops import rnn_cell
from translate import utils
from translate import decoders

from tensorflow.python.ops import variable_scope


class Seq2SeqModel(object):
  """Sequence-to-sequence model with attention and for multiple buckets.

  This class implements a multi-layer recurrent neural network as encoder,
  and an attention-based decoder. This is the same as the model described in
  this paper: http://arxiv.org/abs/1412.7449 - please look there for details,
  or into the seq2seq library for complete model implementation.
  This class also allows to use GRU cells in addition to LSTM cells, and
  sampled softmax to handle large output vocabulary size. A single-layer
  version of this model, but with bi-directional encoder, was presented in
    http://arxiv.org/abs/1409.0473
  and sampled softmax is described in Section 3 of the following paper.
    http://arxiv.org/abs/1412.2007
  """

  def __init__(self, src_ext, trg_ext, buckets, learning_rate, global_step, embeddings,
               src_vocab_size, trg_vocab_size, size, num_layers, max_gradient_norm, batch_size, use_lstm=True,
               num_samples=512, reuse=None, dropout_rate=0.0, embedding_size=None,
               bidir=False, freeze_variables=None, attention_filters=0,
               attention_filter_length=0, **kwargs):
    """Create the model.

    Args:
      src_vocab_size: size of the sources vocabularies.
      trg_vocab_size: size of the target vocabulary.
      buckets: a list of pairs (I, O), where I specifies maximum input length
        that will be processed in that bucket, and O specifies maximum output
        length. Training instances that have inputs longer than I or outputs
        longer than O will be pushed to the next bucket and padded accordingly.
        We assume that the list is sorted, e.g., [(2, 4), (8, 16)].
      size: number of units in each layer of the model.
      num_layers: number of layers in the model.
      max_gradient_norm: gradients will be clipped to maximally this norm.
      batch_size: the size of the batches used during training;
        the model construction is independent of batch_size, so it can be
        changed after initialization if this is convenient, e.g., for decoding.
      learning_rate: learning rate to start with.
      learning_rate_decay_factor: decay learning rate by this much when needed.
      use_lstm: if true, we use LSTM cells instead of GRU cells.
      num_samples: number of samples for sampled softmax.
    """
    self.buckets = buckets
    self.batch_size = batch_size
    self.encoder_count = len(src_ext)

    self.learning_rate = learning_rate
    self.global_step = global_step

    trg_ext = trg_ext[0]   # FIXME: for now we assume we have only one decoder
    self.trg_vocab_size = trg_vocab_size[0]

    assert len(src_vocab_size) == self.encoder_count

    # if we use sampled softmax, we need an output projection
    output_projection = None
    softmax_loss_function = None
    # sampled softmax only makes sense if we sample less than vocabulary size.
    if 0 < num_samples < self.trg_vocab_size:
      with tf.device("/cpu:0"):
        with variable_scope.variable_scope(variable_scope.get_variable_scope(), reuse=reuse):
          w = tf.get_variable("proj_w", [size, self.trg_vocab_size])
          w_t = tf.transpose(w)
          b = tf.get_variable("proj_b", [self.trg_vocab_size])
      output_projection = (w, b)

      def sampled_loss(inputs, labels):
        with tf.device("/cpu:0"):
          labels = tf.reshape(labels, [-1, 1])
          return tf.nn.sampled_softmax_loss(w_t, b, inputs, labels, num_samples, self.trg_vocab_size)
      softmax_loss_function = sampled_loss

    # create the internal multi-layer cell for our RNN
    if use_lstm:
      single_cell = rnn_cell.BasicLSTMCell(size)
    else:
      single_cell = rnn_cell.GRUCell(size)
    cell = single_cell

    if dropout_rate > 0:   # TODO: check that this works
      # It seems like this does RNN dropout (Zaremba et al., 2015), i.e., no
      # dropout on the recurrent connections (see models/rnn/ptb/ptb_word_lm.py)
      keep_prob = 1 - dropout_rate
      cell = rnn_cell.DropoutWrapper(cell, output_keep_prob=keep_prob)
    # TODO: how about dropout elsewhere (inputs and attention mechanism)?

    if num_layers > 1:
      cell = rnn_cell.MultiRNNCell([single_cell] * num_layers)

    self.encoder_inputs = []
    self.decoder_inputs = []
    self.target_weights = []
    self.encoder_input_length = []

    self.encoder_names = list(src_ext)
    self.decoder_name = trg_ext
    self.embedding_size = embedding_size if embedding_size is not None else size

    # last bucket is the largest one
    src_bucket_size, trg_bucket_size = buckets[-1]
    for encoder_name in self.encoder_names:
      encoder_inputs_ = []
      for i in xrange(src_bucket_size):
        encoder_inputs_.append(tf.placeholder(tf.int32, shape=[None],
                                              name="encoder_{}_{}".format(encoder_name, i)))

      self.encoder_inputs.append(encoder_inputs_)
      self.encoder_input_length.append(
        tf.placeholder(tf.int32, shape=[None], name="encoder_{}_length".format(encoder_name))
      )

    for i in xrange(trg_bucket_size + 1):
      self.decoder_inputs.append(tf.placeholder(tf.int32, shape=[None],
                                                name="decoder_{}_{}".format(self.decoder_name, i)))
      self.target_weights.append(tf.placeholder(tf.float32, shape=[None],
                                                name="weight_{}_{}".format(self.decoder_name, i)))

    # our targets are decoder inputs shifted by one
    targets = [self.decoder_inputs[i + 1] for i in xrange(len(self.decoder_inputs) - 1)]

    parameters = dict(
      encoder_names=self.encoder_names, decoder_name=self.decoder_name,
      cell=cell, num_encoder_symbols=src_vocab_size, num_decoder_symbols=self.trg_vocab_size,
      embedding_size=self.embedding_size, embeddings=embeddings,
      output_projection=output_projection, bidir=bidir, initial_state_attention=True
    )

    # self.attention_states, self.encoder_state = decoders.multi_encoder(
    #   self.encoder_inputs, encoder_input_length=self.encoder_input_length, **parameters
    # )

    self.attention_states, self.encoder_state = decoders.encoder_with_buckets(
      self.encoder_inputs, buckets, reuse=reuse, encoder_input_length=self.encoder_input_length,
      **parameters
    )

    self.outputs, self.decoder_states, self.attention_weights = decoders.decoder_with_buckets(
      self.attention_states, self.encoder_state, self.decoder_inputs,
      buckets, reuse=reuse, feed_previous=False, **parameters
    )
    # useful only for greedy decoding (beam size = 1)
    self.greedy_outputs, _, _ = decoders.decoder_with_buckets(
      self.attention_states, self.encoder_state, self.decoder_inputs,
      buckets, reuse=True, feed_previous=True, **parameters
    )

    self.losses = decoders.loss_with_buckets(self.outputs, targets, self.target_weights,
                                             buckets, softmax_loss_function, reuse)

    # gradients and SGD update operation for training the model
    if freeze_variables is None:
      freeze_variables = []

    variable_names = set([var.name for var in tf.all_variables()])
    assert all(name in variable_names for name in freeze_variables), \
      'you cannot freeze a variable that doesn\'t exist'

    # compute gradient only for variables that are not frozen
    params = [var for var in tf.trainable_variables() if var.name not in freeze_variables]

    self.gradient_norms = []
    self.updates = []
    opt = tf.train.GradientDescentOptimizer(self.learning_rate)
    # opt = tf.train.AdadeltaOptimizer(learning_rate=learning_rate)  # TODO (doesn't seem to work as well)

    for bucket_loss in self.losses:
      gradients = tf.gradients(bucket_loss, params)
      clipped_gradients, norm = tf.clip_by_global_norm(gradients, max_gradient_norm)
      self.gradient_norms.append(norm)
      self.updates.append(opt.apply_gradients(zip(clipped_gradients, params), global_step=self.global_step))

    if output_projection is not None:
      w, b = output_projection
      self.greedy_outputs = [
        [tf.matmul(output, w) + b for output in bucket_outputs]
        for bucket_outputs in self.greedy_outputs]
      self.outputs = [
        [tf.matmul(output, w) + b for output in bucket_outputs]
        for bucket_outputs in self.outputs]

    # the beam search decoder only needs the first output, but normalized
    self.beam_search_outputs = [tf.nn.softmax(bucket_outputs[0]) for bucket_outputs in self.outputs]

  def step(self, session, data, bucket_id, forward_only=False):
    encoder_size, decoder_size = self.buckets[bucket_id]
    encoder_inputs, decoder_inputs, target_weights, encoder_input_length = self.get_batch(data,
                                                                                          bucket_id)
    # check if the sizes match
    if len(encoder_inputs[0]) != encoder_size:
      raise ValueError("Encoder length must be equal to the one in bucket,"
                       " %d != %d." % (len(encoder_inputs[0]), encoder_size))
    if len(decoder_inputs) != decoder_size:
      raise ValueError("Decoder length must be equal to the one in bucket,"
                       " %d != %d." % (len(decoder_inputs), decoder_size))
    if len(target_weights) != decoder_size:
      raise ValueError("Weights length must be equal to the one in bucket,"
                       " %d != %d." % (len(target_weights), decoder_size))

    # input feed: encoder inputs, decoder inputs, target_weights
    input_feed = {}

    for i in xrange(self.encoder_count):
      input_feed[self.encoder_input_length[i]] = encoder_input_length[i]
      for l in xrange(encoder_size):
        input_feed[self.encoder_inputs[i][l].name] = encoder_inputs[i][l]

    for l in xrange(decoder_size):
      input_feed[self.decoder_inputs[l].name] = decoder_inputs[l]
      input_feed[self.target_weights[l].name] = target_weights[l]

    # since our targets are decoder inputs shifted by one, we need one more
    last_target = self.decoder_inputs[decoder_size].name
    input_feed[last_target] = np.zeros_like(input_feed.values()[0])

    output_feed = [self.losses[bucket_id]]
    if not forward_only:
      output_feed.append(self.updates[bucket_id])

    res = session.run(output_feed, input_feed)
    return res[0]  # losses

  def greedy_decoding(self, session, token_ids):
    bucket_id = min(b for b in xrange(len(self.buckets)) if all(self.buckets[b][0] > len(ids_) for ids_ in token_ids))
    encoder_size, decoder_size = self.buckets[bucket_id]
    data = [token_ids + [[]]]
    encoder_inputs, decoder_inputs, target_weights, encoder_input_length = self.get_batch({bucket_id: data},
                                                                                          bucket_id, batch_size=1)

    input_feed = {}
    for i in xrange(self.encoder_count):
      input_feed[self.encoder_input_length[i]] = encoder_input_length[i]
      for l in xrange(encoder_size):
        input_feed[self.encoder_inputs[i][l].name] = encoder_inputs[i][l]

    for l in xrange(decoder_size):
      input_feed[self.decoder_inputs[l].name] = decoder_inputs[l]
      input_feed[self.target_weights[l].name] = target_weights[l]

    # since our targets are decoder inputs shifted by one, we need one more
    last_target = self.decoder_inputs[decoder_size].name
    input_feed[last_target] = np.zeros_like(input_feed.values()[0])

    output_feed = self.greedy_outputs[bucket_id][:decoder_size]

    outputs = session.run(output_feed, input_feed)
    return [int(np.argmax(logit, axis=1)) for logit in outputs]  # greedy decoder

<<<<<<< HEAD
  def beam_search_decoding(self, session, token_ids, beam_size, normalize=True, weights=None):
    if not isinstance(session, list):
      session = [session]

=======
  def beam_search_decoding(self, session, token_ids, beam_size, lm_gram, normalize=True):
>>>>>>> 3d37b2a2
    bucket_id = min(b for b in xrange(len(self.buckets)) if all(self.buckets[b][0] > len(ids_) for ids_ in token_ids))
    encoder_size, _ = self.buckets[bucket_id]

    data = [token_ids + [[]]]
    encoder_inputs, decoder_inputs, target_weights, encoder_input_length = self.get_batch({bucket_id: data}, bucket_id,
                                                                                          batch_size=1)
    input_feed = {}
    for i in xrange(self.encoder_count):
      input_feed[self.encoder_input_length[i]] = encoder_input_length[i]
      for l in xrange(encoder_size):
        input_feed[self.encoder_inputs[i][l].name] = encoder_inputs[i][l]

    output_feed = [self.encoder_state[bucket_id]] + self.attention_states[bucket_id]
    res = [session_.run(output_feed, input_feed) for session_ in session]
    state, attention_states = zip(*[(res_[0], res_[1:]) for res_ in res])

    max_len = self.buckets[bucket_id][1]
    attention_weights = [[np.zeros([1, encoder_size]) for _ in self.encoder_names] for _ in session]
    decoder_input = decoder_inputs[0]  # GO symbol

    finished_hypotheses = []
    finished_scores = []

    hypotheses = [[]]
    scores = np.zeros([1], dtype=np.float32)

    for _ in range(max_len):
      # each session/model has its own input and output
      input_feed = [{
          self.encoder_state[bucket_id]: state_,
          self.decoder_inputs[0]: decoder_input  # in beam-search decoder, we only feed the first input
        } for state_ in state]

      for input_feed_, attention_states_, attention_weights_ in zip(input_feed, attention_states, attention_weights):
        for i in range(self.encoder_count):
          input_feed_[self.attention_states[bucket_id][i]] = attention_states_[i]
          input_feed_[self.attention_weights[bucket_id][0][i]] = attention_weights_[i]

      output_feed = [self.beam_search_outputs[bucket_id],
                     self.decoder_states[bucket_id][0]] + self.attention_weights[bucket_id][1]

      res = [session_.run(output_feed, input_feed_) for session_, input_feed_ in zip(session, input_feed)]
      decoder_output, decoder_state, attention_weights = zip(*[(res_[0], res_[1], res_[2:]) for res_ in res])

      # decoder_output, shape=(beam_size, trg_vocab_size)
      # decoder_state, shape=(beam_size, cell.state_size)
      # attention_weights, shape=(beam_size, max_len)
<<<<<<< HEAD
      scores_ = scores[:, None] - np.average([np.log(decoder_output_) for decoder_output_ in decoder_output],
                                             axis=0, weights=weights)
=======
      log_lm_score = 0
      scores_ = scores[:, None] - (np.log(decoder_output) + log_lm_score) / 2
>>>>>>> 3d37b2a2
      scores_ = scores_.flatten()
      flat_ids = np.argsort(scores_)[:beam_size]

      token_ids_ = flat_ids % self.trg_vocab_size
      hyp_ids = flat_ids // self.trg_vocab_size

      new_hypotheses = []
      new_scores = []
      new_state = [[] for _ in session]
      new_input = []

      for flat_id, hyp_id, token_id in zip(flat_ids, hyp_ids, token_ids_):
        hypothesis = hypotheses[hyp_id] + [token_id]
        score = scores_[flat_id]

        if token_id == utils.EOS_ID:
          # early stop: hypothesis is finished, it is thus unnecessary to keep expanding it
          beam_size -= 1  # number of possible hypotheses is reduced by one
          finished_hypotheses.append(hypothesis)
          finished_scores.append(score)
        else:
          new_hypotheses.append(hypothesis)
          for i, decoder_state_ in enumerate(decoder_state):
            new_state[i].append(decoder_state_[hyp_id])
          new_scores.append(score)
          new_input.append(token_id)

      hypotheses = new_hypotheses
      state = [np.array(new_state_) for new_state_ in new_state]
      scores = np.array(new_scores)
      decoder_input = np.array(new_input, dtype=np.int32)

      if beam_size <= 0:
        break

    hypotheses += finished_hypotheses
    scores = np.concatenate([scores, finished_scores])

    if normalize:  # normalize score by length (to encourage longer sentences)
      scores /= map(len, hypotheses)

    # sort best-list by score
    sorted_idx = np.argsort(scores)
    hypotheses = np.array(hypotheses)[sorted_idx].tolist()
    scores = scores[sorted_idx].tolist()

    return hypotheses, scores

  def get_batch(self, data, bucket_id, batch_size=None):
    """Get a random batch of data from the specified bucket, prepare for step.

    To feed data in step(..) it must be a list of batch-major vectors, while
    data here contains single length-major cases. So the main logic of this
    function is to re-index data cases to be in the proper format for feeding.

    Args:
      data: a tuple of size len(self.buckets) in which each element contains
        lists of tuples of input and output data that we use to create a batch.
      bucket_id: integer, which bucket to get the batch for.
      batch_size: if specified, use this batch size instead of the training
        batch size (useful for decoding).

    Returns:
      The triple (encoder_inputs, decoder_inputs, target_weights) for
      the constructed batch that has the proper format to call step(...) later.
    """
    encoder_size, decoder_size = self.buckets[bucket_id]
    decoder_inputs = []
    batch_size = batch_size or self.batch_size

    encoder_inputs = [[] for _ in range(self.encoder_count)]
    encoder_input_length = [[] for _ in range(self.encoder_count)]
    batch_encoder_inputs = [[] for _ in range(self.encoder_count)]

    # Get a random batch of encoder and decoder inputs from data,
    # pad them if needed, reverse encoder inputs and add GO to decoder.
    for _ in xrange(batch_size):
      # Get a random tuple of sentences in this bucket.
      sentences = random.choice(data[bucket_id])
      src_sentences = sentences[0:-1]
      trg_sentence = sentences[-1]

      for i, src_sentence in enumerate(src_sentences):
          encoder_pad = [utils.PAD_ID] * (encoder_size - len(src_sentence))
          # reverse THEN pad (better for early stopping...)
          reversed_sentence = list(reversed(src_sentence)) + encoder_pad
          encoder_inputs[i].append(reversed_sentence)
          encoder_input_length[i].append(len(src_sentence))

      # Decoder inputs get an extra "GO" symbol, and are padded then.
      decoder_pad_size = decoder_size - len(trg_sentence) - 1
      decoder_inputs.append([utils.GO_ID] + trg_sentence +
                            [utils.PAD_ID] * decoder_pad_size)

    # Now we create batch-major vectors from the data selected above.
    batch_decoder_inputs, batch_weights = [], []

    encoder_input_length = [np.array(input_length_, dtype=np.int32) for input_length_ in encoder_input_length]
    for i in range(self.encoder_count):
      for length_idx in xrange(encoder_size):
        batch_encoder_inputs[i].append(
          np.array([encoder_inputs[i][batch_idx][length_idx]
                    for batch_idx in xrange(batch_size)], dtype=np.int32))

    # Batch decoder inputs are re-indexed decoder_inputs, we create weights.
    for length_idx in xrange(decoder_size):
      batch_decoder_inputs.append(
          np.array([decoder_inputs[batch_idx][length_idx]
                    for batch_idx in xrange(batch_size)], dtype=np.int32))

      # Create target_weights to be 0 for targets that are padding.
      batch_weight = np.ones(batch_size, dtype=np.float32)
      for batch_idx in xrange(batch_size):
        # We set weight to 0 if the corresponding target is a PAD symbol.
        # The corresponding target is decoder_input shifted by 1 forward.
        if length_idx < decoder_size - 1:
          target = decoder_inputs[batch_idx][length_idx + 1]
        if length_idx == decoder_size - 1 or target == utils.PAD_ID:
          batch_weight[batch_idx] = 0.0
      batch_weights.append(batch_weight)

    return batch_encoder_inputs, batch_decoder_inputs, batch_weights, encoder_input_length

  def read_data(self, train_set, buckets, max_train_size=None):
    src_train_ids, trg_train_ids = train_set
    self.train_set = utils.read_dataset(src_train_ids, trg_train_ids, buckets, max_train_size)

    train_bucket_sizes = map(len, self.train_set)
    train_total_size = float(sum(train_bucket_sizes))

    # A bucket scale is a list of increasing numbers from 0 to 1 that we'll use
    # to select a bucket. Length of [scale[i], scale[i+1]] is proportional to
    # the size if i-th training bucket, as used later.
    self.train_bucket_scales = [sum(train_bucket_sizes[:i + 1]) / train_total_size
                                for i in xrange(len(train_bucket_sizes))]

  def get_embeddings(self, sess):
    """
    Returns a dict of embedding matrices for each extension
    """

    with variable_scope.variable_scope('many2one_rnn_seq2seq',
                                       reuse=True):
      shared_embeddings = self.shared_embeddings or []
      embeddings = {}
      names = self.encoder_names + [self.decoder_name]

      for name in names:
        part = 'decoder' if name == self.decoder_name else 'encoder'
        scope = 'shared_embeddings' if name in shared_embeddings else '{}_{}'.format(part, name)
        variable = tf.get_variable('{}/embedding'.format(scope))
        embeddings[name] = variable.eval(session=sess)

      return embeddings<|MERGE_RESOLUTION|>--- conflicted
+++ resolved
@@ -277,14 +277,10 @@
     outputs = session.run(output_feed, input_feed)
     return [int(np.argmax(logit, axis=1)) for logit in outputs]  # greedy decoder
 
-<<<<<<< HEAD
-  def beam_search_decoding(self, session, token_ids, beam_size, normalize=True, weights=None):
+  def beam_search_decoding(self, session, token_ids, beam_size, normalize=True, ngrams=None, weights=None):
     if not isinstance(session, list):
       session = [session]
 
-=======
-  def beam_search_decoding(self, session, token_ids, beam_size, lm_gram, normalize=True):
->>>>>>> 3d37b2a2
     bucket_id = min(b for b in xrange(len(self.buckets)) if all(self.buckets[b][0] > len(ids_) for ids_ in token_ids))
     encoder_size, _ = self.buckets[bucket_id]
 
@@ -332,13 +328,10 @@
       # decoder_output, shape=(beam_size, trg_vocab_size)
       # decoder_state, shape=(beam_size, cell.state_size)
       # attention_weights, shape=(beam_size, max_len)
-<<<<<<< HEAD
+      log_lm_score = 0  # TODO: score shouldn't be a scalar, but a vector of shape [vocab_size]
+
       scores_ = scores[:, None] - np.average([np.log(decoder_output_) for decoder_output_ in decoder_output],
                                              axis=0, weights=weights)
-=======
-      log_lm_score = 0
-      scores_ = scores[:, None] - (np.log(decoder_output) + log_lm_score) / 2
->>>>>>> 3d37b2a2
       scores_ = scores_.flatten()
       flat_ids = np.argsort(scores_)[:beam_size]
 
